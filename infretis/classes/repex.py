"""Defines the main REPEX class for path handling and permanent calc."""
import logging
import os
import sys
import time
from datetime import datetime

import numpy as np
import tomli_w
from numpy.random import default_rng

from infretis.classes.formatter import PathStorage
from infretis.core.core import make_dirs
from infretis.core.tis import calc_cv_vector

logger = logging.getLogger("main")  # pylint: disable=invalid-name
logger.addHandler(logging.NullHandler())
DATE_FORMAT = "%Y.%m.%d %H:%M:%S"


class REPEX_state:
    """Define the REPEX object."""

    # dicts to hold *toml, path data and ensembles.
    config: dict = {}
    traj_data: dict = {}
    ensembles: dict = {}

    # holds counts current worker.
    cworker = None

    # sets simulation start time.
    start_time = time.time()

    # defines storage object.
    pstore = PathStorage()

    def __init__(self, config, minus=False):
        """Initiate REPEX given confic dict from *toml file."""
        self.config = config
        # set rng
        if "restarted_from" in config["current"]:
            self.set_rgen()
        else:
            self.rgen = default_rng(seed=config.get("seed", 0))

        n = config["current"]["size"]
        if minus:
            self._offset = int(minus)
            n += int(minus)
        else:
            self._offset = 0

        self.n = n
        self.state = np.zeros(shape=(n, n))
        self._locks = np.ones(shape=n)
        self._last_prob = None
        self._random_count = 0
        self._trajs = [""] * n
        self.zeroswap = 0.5

        # detect any locked ens-path pairs exist pre start
        self.locked0 = list(self.config["current"].get("locked", []))
        self.locked = []

        # determines the number of initiation loops to do.
        self.toinitiate = self.workers

        # keep track of olds in case of delete_old = True
        self.pn_olds = {}

    @property
    def prob(self):
        """Calculate the P matrix."""
        if self._last_prob is None:
            prob = self.inf_retis(abs(self.state), self._locks)
            self._last_prob = prob.copy()
        return self._last_prob

    @property
    def cstep(self):
        """Retrieve cstep from config dict."""
        return self.config["current"]["cstep"]

    @cstep.setter
    def cstep(self, val):
        """Iterate += cstep from val."""
        self.config["current"]["cstep"] = val

    @property
    def tsteps(self):
        """Retrieve total steps from config dict."""
        return self.config["simulation"]["steps"]

    @property
    def screen(self):
        """Retrieve screen print frequency from config dict."""
        return self.config["output"]["screen"]

    @property
    def mc_moves(self):
        """Retrieve mc moves list from config dict."""
        return self.config["simulation"]["shooting_moves"]

    @property
    def cap(self):
        """Retrieve mc moves list from config dict."""
        return self.config["simulation"]["tis_set"].get("interface_cap", None)

    @property
    def pattern(self):
        """Retrieve pattern_file from config dict."""
        return self.config["output"].get("pattern", False)

    @property
    def data_dir(self):
        """Retrieve pattern_file from config dict."""
        return self.config["output"]["data_dir"]

    @property
    def pattern_file(self):
        """Retrieve pattern_file from config dict."""
        return self.config["output"]["pattern_file"]

    @property
    def data_file(self):
        """Retrieve data_file from config dict."""
        return self.config["output"]["data_file"]

    @property
    def interfaces(self):
        """Retrieve interfaces from config dict."""
        return self.config["simulation"]["interfaces"]

    @property
    def workers(self):
        """Retrieve workers from config dict."""
        return self.config["runner"]["workers"]

    def pick(self):
        """Pick path and ens."""
        prob = self.prob.astype("float64").flatten()
        p = self.rgen.choice(self.n**2, p=np.nan_to_num(prob / np.sum(prob)))
        traj, ens = np.divmod(p, self.n)
        self.swap(traj, ens)
        self.lock(ens)
        traj = self._trajs[ens]
        # If available do 0+- swap with 50% probability

        ens_nums = (ens - self._offset,)
        inp_trajs = (traj,)

        if (
            (ens == self._offset and not self._locks[self._offset - 1])
            or (ens == self._offset - 1 and not self._locks[self._offset])
        ) and self.rgen.random() < self.zeroswap:
            if ens == self._offset:
                # ens = 0
                other = self._offset - 1
                other_traj = self.pick_traj_ens(other)
                ens_nums = (-1, 0)
                inp_trajs = (other_traj, traj)
            else:
                # ens = -1
                other = self._offset
                other_traj = self.pick_traj_ens(other)
                ens_nums = (-1, 0)
                inp_trajs = (traj, other_traj)

        # lock and print the picked traj and ens
        pat_nums = [str(i.path_number) for i in inp_trajs]
        self.locked.append((list(ens_nums), pat_nums))
        if self.printing():
            self.print_pick(ens_nums, pat_nums, self.cworker)
        picked = {}

        child_rng = self.rgen.spawn(1)[0]
        for ens_num, inp_traj in zip(ens_nums, inp_trajs):
            ens_pick = self.ensembles[ens_num + 1]
            ens_pick["rgen"] = child_rng.spawn(1)[0]
            picked[ens_num] = {
                "ens": ens_pick,
                "traj": inp_traj,
                "pn_old": inp_traj.path_number,
                "eng_name": ens_pick["eng_name"],
            }
        return picked

    def pick_traj_ens(self, ens):
        """Pick traj ens."""
        prob = self.prob.astype("float64")[:, ens].flatten()
        traj = self.rgen.choice(self.n, p=np.nan_to_num(prob / np.sum(prob)))
        self.swap(traj, ens)
        self.lock(ens)
        return self._trajs[ens]

    def pick_lock(self):
        """Pick path and ens.

        In case a crash, we pick lock locked from previous simulation.
        """
        if not self.locked0:
            if "restarted_from" in self.config["current"]:
                # get the same pick() as pre-restart. Need to set it again
                # because current self.rgen was used for calculating self.prob.
                self.set_rgen()
            return self.pick()

        enss = []
        trajs = []
        enss0, trajs0 = self.locked0.pop(0)
        logger.info("pick locked!")
        for ens, traj in zip(enss0, trajs0):
            enss.append(ens - self._offset)
            traj_idx = self.live_paths().index(int(traj))
            self.swap(traj_idx, ens)
            self.lock(ens)
            trajs.append(self._trajs[ens])
        if self.printing():
            self.print_pick(tuple(enss), tuple(trajs0), self.cworker)
        picked = {}

        child_rng = self.rgen.spawn(1)[0]
        for ens_num, inp_traj in zip(enss, trajs):
            ens_pick = self.ensembles[ens_num + 1]
            ens_pick["rgen"] = child_rng.spawn(1)[0]
            picked[ens_num] = {
                "ens": ens_pick,
                "traj": inp_traj,
                "pn_old": inp_traj.path_number,
                "eng_name": ens_pick["eng_name"],
            }
        return picked

    def prep_md_items(self, md_items):
        """Fill md_items with picked path and ens."""
        # Remove previous picked
        md_items.pop("picked", None)

        # pick/lock ens & path
        if self.toinitiate >= 0:
            # assign pin
            md_items.update({"pin": self.cworker})

            # pick lock
            md_items["picked"] = self.pick_lock()

            # set the worker folder
            w_folder = os.path.join(os.getcwd(), f"worker{md_items['pin']}")
            make_dirs(w_folder)
            md_items["w_folder"] = w_folder
        else:
            md_items["picked"] = self.pick()

        # Record ens_nums
        md_items["ens_nums"] = list(md_items["picked"].keys())

        # allocate worker pin:
        for ens_num in md_items["ens_nums"]:
            md_items["picked"][ens_num]["exe_dir"] = md_items["w_folder"]
            if self.config["runner"].get("wmdrun", False):
                md_items["picked"][ens_num]["wmdrun"] = self.config["runner"][
                    "wmdrun"
                ][md_items["pin"]]
            # spawn rgen for {cp2k, turtlemd}
            if md_items["picked"][ens_num]["eng_name"] in (
                "cp2k",
                "turtlemd",
                "lammps",
                "gmx",
            ):
                ens_rgen = md_items["picked"][ens_num]["ens"]["rgen"]
                md_items["picked"][ens_num]["rgen-eng"] = ens_rgen.spawn(1)[0]

        # write pattern:
        if self.pattern and self.toinitiate == -1:
            self.write_pattern(md_items)
        else:
            md_items["md_start"] = time.time()

        # record pnum_old
        md_items["pnum_old"] = []
        for key in md_items["picked"].keys():
            pnum_old = md_items["picked"][key]["traj"].path_number
            md_items["pnum_old"].append(pnum_old)

        # empty / update md_items:
        for key in ["moves", "trial_len", "trial_op", "generated"]:
            md_items[key] = []

        return md_items

    def add_traj(self, ens, traj, valid, count=True, n=0):
        """Add traj to state and calculate P matrix."""
        if ens >= 0 and self._offset != 0:
            valid = tuple([0 for _ in range(self._offset)] + list(valid))
        elif ens < 0:
            valid = tuple(
                list(valid) + [0 for _ in range(self.n - self._offset)]
            )
        ens += self._offset
        assert valid[ens] != 0
        # invalidate last prob
        self._last_prob = None
        self._trajs[ens] = traj
        self.state[ens, :] = valid
        self.unlock(ens)

        # Calculate P matrix
        self.prob

    def sort_trajstate(self):
        """Sort trajs and calculate P matrix."""
        needstomove = [
            self.state[idx][:-1][idx] == 0 for idx in range(self.n - 1)
        ]
        while True in needstomove and self.toinitiate == -1:
            ens_idx = list(needstomove).index(True)
            locks = self.locked_paths()
            zero_idx = list(self.state[ens_idx][1:-1]).index(0) + 1
            avail = [1 if i != 0 else 0 for i in self.state[:, zero_idx]]
            avail = [
                j if self._trajs[i].path_number not in locks else 0
                for i, j in enumerate(avail[:-1])
            ]
            trj_idx = avail.index(1)
            self.swap(ens_idx, trj_idx)
            needstomove = [
                self.state[idx][:-1][idx] == 0 for idx in range(self.n - 1)
            ]
        self._last_prob = None
        self.prob

    def lock(self, ens):
        """Lock ensemble."""
        # invalidate last prob
        self._last_prob = None
        assert self._locks[ens] == 0
        self._locks[ens] = 1

    def unlock(self, ens):
        """Unlock ensemble."""
        # invalidate last prob
        self._last_prob = None
        assert self._locks[ens] == 1
        self._locks[ens] = 0

    def swap(self, traj, ens):
        """Swap to keep the locks symmetric."""
        # mainly to keep the locks symmetric
        self.state[[ens, traj]] = self.state[[traj, ens]].copy()
        temp1 = self._trajs[ens]
        self._trajs[ens] = self._trajs[traj]
        self._trajs[traj] = temp1

    def live_paths(self):
        """Return list of live paths."""
        return [traj.path_number for traj in self._trajs[:-1]]

    def locked_paths(self):
        """Return list of locked paths."""
        locks = [
            t0.path_number
            for t0, l0 in zip(self._trajs[:-1], self._locks[:-1])
            if l0
        ]
        return locks

    def set_rgen(self):
        """Set numpy random generator state from restart."""
        seed_sequence = np.random.SeedSequence(
            entropy=0, n_children_spawned=self.cstep
        )
        self.rgen = default_rng(seed_sequence)
        self.rgen.bit_generator.state = self.config["current"]["rng_state"]

    def loop(self):
        """Check and iterate loop."""
        if self.printing():
            if self.cstep not in (
                0,
                self.config["current"].get("restarted_from", 0),
            ):
                logger.info("date: " + datetime.now().strftime(DATE_FORMAT))
                logger.info(
                    f"------- infinity {self.cstep:5.0f} END -------" + "\n"
                )

        if self.cstep >= self.tsteps:
            # should probably add a check for stopping when all workers
            # are free to close the while loop, but for now when
            # cstep >= tsteps we return false.
            self.print_end()
            self.write_toml()
            logger.info("date: " + datetime.now().strftime(DATE_FORMAT))
            return False

        self.cstep += 1

        if self.printing() and self.cstep <= self.tsteps:
            logger.info(f"------- infinity {self.cstep:5.0f} START -------")
            logger.info("date: " + datetime.now().strftime(DATE_FORMAT))

        return self.cstep <= self.tsteps

    def initiate(self):
        """Initiate loop."""
        if not self.cstep < self.tsteps:
            return False

        self.cworker = self.workers - self.toinitiate

        if self.toinitiate == self.workers:
            if self.screen > 0:
                self.print_start()
        if self.toinitiate < self.workers:
            if self.screen > 0:
                logger.info(
                    f"------- submit worker {self.cworker-1} END -------"
                    + datetime.now().strftime(DATE_FORMAT)
                    + "\n"
                )
        if self.toinitiate > 0:
            if self.screen > 0:
                logger.info(
                    f"------- submit worker {self.cworker} START -------"
                    + datetime.now().strftime(DATE_FORMAT)
                )
        self.toinitiate -= 1
        return self.toinitiate >= 0

    def inf_retis(self, input_mat, locks):
        """Permanent calculator."""
        # Drop locked rows and columns
        bool_locks = locks == 1
        # get non_locked minus interfaces
        offset = self._offset - sum(bool_locks[: self._offset])
        # make insert list
        i = 0
        insert_list = []
        for lock in bool_locks:
            if lock:
                insert_list.append(i)
            else:
                i += 1

        # Drop locked rows and columns
        non_locked = input_mat[~bool_locks, :][:, ~bool_locks]

        # Sort based on the index of the last non-zero values in the rows
        # argmax(a>0) gives back the first column index that is nonzero
        # so looping over the columns backwards and multiplying by -1
        # gives the right ordering
        minus_idx = np.argsort(np.argmax(non_locked[:offset] > 0, axis=1))
        pos_idx = (
            np.argsort(-1 * np.argmax(non_locked[offset:, ::-1] > 0, axis=1))
            + offset
        )

        sort_idx = np.append(minus_idx, pos_idx)
        sorted_non_locked = non_locked[sort_idx]

        # check if all trajectories have equal weights
        sorted_non_locked_T = sorted_non_locked.T
        # Check the minus interfaces
        equal_minus = np.all(
            sorted_non_locked_T[
                np.where(
                    sorted_non_locked_T[:, :offset]
                    != sorted_non_locked_T[offset - 1, :offset]
                )
            ]
            == 0
        )
        # check the positive interfaces
        if len(sorted_non_locked_T) <= offset:
            equal_pos = True
        else:
            equal_pos = np.all(
                sorted_non_locked_T[:, offset:][
                    np.where(
                        sorted_non_locked_T[:, offset:]
                        != sorted_non_locked_T[offset, offset:]
                    )
                ]
                == 0
            )

        equal = equal_minus and equal_pos

        out = np.zeros(shape=sorted_non_locked.shape, dtype="longdouble")
        if equal:
            # All trajectories have equal weights, run fast algorithm
            # run_fast
            # minus move should be run backwards
            out[:offset, ::-1] = self.quick_prob(
                sorted_non_locked[:offset, ::-1]
            )
            if offset < len(out):
                # Catch only minus ens available
                out[offset:] = self.quick_prob(sorted_non_locked[offset:])
        else:
            # TODO DEBUG print
            # print("DEBUG this should not happen outside of wirefencing")
            blocks = self.find_blocks(sorted_non_locked, offset=offset)
            for start, stop, direction in blocks:
                if direction == -1:
                    cstart, cstop = stop - 1, start - 1
                    if cstop < 0:
                        cstop = None
                else:
                    cstart, cstop = start, stop
                subarr = sorted_non_locked[start:stop, cstart:cstop:direction]
                subarr_T = subarr.T
                if len(subarr) == 1:
                    out[start:stop, start:stop] = 1
                elif np.all(subarr_T[np.where(subarr_T != subarr_T[0])] == 0):
                    # Either the same weight as the last one or zero
                    temp = self.quick_prob(subarr)
                    out[start:stop, cstart:cstop:direction] = temp
                elif len(subarr) <= 12:
                    # We can run this subsecond
                    temp = self.permanent_prob(subarr)
                    out[start:stop, cstart:cstop:direction] = temp
                else:
                    self._random_count += 1
                    # TODO DEBUG PRINTS
                    print(
                        f"random #{self._random_count}, "
                        f"dims = {len(subarr)}"
                    )
                    # do n random parallel samples
                    temp = self.random_prob(subarr)
                    out[start:stop, cstart:cstop:direction] = temp

        out[sort_idx] = out.copy()  # COPY REQUIRED TO NOT BRAKE STATE!!!

        # Make sure we have a valid probability square
        assert np.allclose(np.sum(out, axis=1), 1)
        assert np.allclose(np.sum(out, axis=0), 1)

        # reinsert zeroes for the locked ensembles
        final_out_rows = np.insert(out, insert_list, 0, axis=0)

        # reinsert zeroes for the locked trajectories
        final_out = np.insert(final_out_rows, insert_list, 0, axis=1)

        return final_out

    def find_blocks(self, arr, offset):
        """Find blocks in a W matrix."""
        if len(arr) == 1:
            return (0, 1, 1)
        # Assume no zeroes on the diagonal or lower triangle
        temp_arr = arr.copy()
        # for counting minus blocks
        temp_arr[:offset, :offset] = arr[:offset, :offset].T
        temp_arr[offset:, :offset] = 1  # add ones to the lower triangle
        non_zero = np.count_nonzero(temp_arr, axis=1)
        blocks = []
        start = 0
        for i, e in enumerate(non_zero):
            if e == i + 1:
                direction = -1 if start < offset else 1
                blocks.append((start, e, direction))
                start = e
        return blocks

    def quick_prob(self, arr):
        """Quick P matrix calculation for specific W matrix."""
        total_traj_prob = np.ones(shape=arr.shape[0], dtype="longdouble")
        out_mat = np.zeros(shape=arr.shape, dtype="longdouble")
        working_mat = np.where(arr != 0, 1, 0)  # convert non-zero numbers to 1

        for i, column in enumerate(working_mat.T[::-1]):
            ens = column * total_traj_prob
            s = ens.sum()
            if s != 0:
                ens /= s
            out_mat[:, -(i + 1)] = ens
            total_traj_prob -= ens
            # force negative values to 0
            total_traj_prob[np.where(total_traj_prob < 0)] = 0
        return out_mat

<<<<<<< HEAD
=======
    def force_quick_prob(self, arr):
        """Quick P matrix calculation for specific W matrix."""
        # TODO: DEBUG CODE
        # ONLY HERE TO DEBUG THE OTHER METHODS
        total_traj_prob = np.ones(shape=arr.shape[0], dtype="longdouble")
        out_mat = np.zeros(shape=arr.shape, dtype="longdouble")

        force_arr = arr.copy()
        # Force everything to be identical
        force_arr[np.where(force_arr != 0)] = 1
        for i, column in enumerate(force_arr.T[::-1]):
            ens = column * total_traj_prob
            s = ens.sum()
            if s != 0:
                ens /= s
            out_mat[:, -(i + 1)] = ens
            total_traj_prob -= ens
            # force negative values to 0
            total_traj_prob[np.where(total_traj_prob < 0)] = 0
        return out_mat

>>>>>>> e7b9e232
    def permanent_prob(self, arr):
        """P matrix calculation for specific W matrix."""
        out = np.zeros(shape=arr.shape, dtype="longdouble")
        # Don't overwrite input arr
        scaled_arr = arr.copy()
        n = len(scaled_arr)
        # Rescaling the W-matrix avoids numerical instabilites when the
        # matrix is large and contains large weights from
        # high-acceptance moves
        for i in range(n):
            scaled_arr[i, :] /= np.max(scaled_arr[i, :])
        for i in range(n):
            rows = [r for r in range(n) if r != i]
            sub_arr = scaled_arr[rows, :]
            for j in range(n):
                if scaled_arr[i][j] == 0:
                    continue
                columns = [r for r in range(n) if r != j]
                M = sub_arr[:, columns]
                f = self.fast_glynn_perm(M)
                out[i][j] = f * scaled_arr[i][j]
        return out / max(np.sum(out, axis=1))

    def random_prob(self, arr, n=10_000):
        """P matrix calculation for specific W matrix."""
        out = np.eye(len(arr), dtype="longdouble")
        current_state = np.eye(len(arr))
        choices = len(arr) // 2
        even = choices * 2 == len(arr)

        # The probability to go right
        prob_right = np.nan_to_num(np.roll(arr, -1, axis=1) / arr)

        # The probability to go left
        prob_left = np.nan_to_num(np.roll(arr, 1, axis=1) / arr)

        start = 0
        zero_one = np.array([0, 1])
        p_m = np.array([1, -1])
        temp = np.where(current_state == 1)

        for i in range(n):
            direction = self.rgen.choice(p_m)
            if not even:
                start = self.rgen.choice(zero_one)

            temp_left = prob_left[temp]
            temp_right = prob_right[temp]

            if not even:
                start = self.rgen.choice(zero_one)

            if direction == -1:
                probs = (
                    temp_left[start:-1:2]
                    * np.roll(temp_right, 1, axis=0)[start:-1:2]
                )
            else:
                probs = temp_right[start:-1:2] * temp_left[start + 1 :: 2]

            r_nums = self.rgen.random(choices)
            success = r_nums < probs

            for j in np.where(success)[0]:
                idx = j * 2 + start
                temp_state = current_state[:, [idx + direction, idx]]
                current_state[:, [idx, idx + direction]] = temp_state
                temp_state_2 = temp[0][[idx + direction, idx]]
                temp[0][[idx, idx + direction]] = temp_state_2

            out += current_state

        return out / (n + 1)

    def fast_glynn_perm(self, M):
        """Glynn permanent."""

        def cmp(a, b):
            if a == b:
                return 0
            elif a > b:
                return 1
            else:
                return -1

        row_comb = np.sum(M, axis=0, dtype="longdouble")
        n = len(M)

        total = 0
        old_grey = 0
        sign = +1

        binary_power_dict = {2**i: i for i in range(n)}
        num_loops = 2 ** (n - 1)

        for bin_index in range(1, num_loops + 1):
            total += sign * np.multiply.reduce(row_comb)

            new_grey = bin_index ^ (bin_index // 2)
            grey_diff = old_grey ^ new_grey
            grey_diff_index = binary_power_dict[grey_diff]
            direction = 2 * cmp(old_grey, new_grey)
            if direction:
                new_vector = M[grey_diff_index]
                row_comb += new_vector * direction

            sign = -sign
            old_grey = new_grey

        return total / num_loops

    def write_toml(self):
        """Toml writer."""
        self.config["current"]["active"] = self.live_paths()
        locked_ep = []
        for tup in self.locked:
            locked_ep.append(
                ([int(tup0 + self._offset) for tup0 in tup[0]], tup[1])
            )
        self.config["current"]["locked"] = locked_ep
        self.config["current"]["rng_state"] = self.rgen.bit_generator.state

        # save accumulative fracs
        self.config["current"]["frac"] = {}
        for key in sorted(self.traj_data.keys()):
            fracs = [str(i) for i in self.traj_data[key]["frac"]]
            self.config["current"]["frac"][str(key)] = fracs

        with open("./restart.toml", "wb") as f:
            tomli_w.dump(self.config, f)

    def write_pattern(self, md_items):
        """Pattern writer."""
        md_start = time.time()
        ensnums = "-".join([str(i + 1) for i in md_items["ens_nums"]])
        with open(self.pattern_file, "a") as fp:
            fp.write(
                f"{md_items['pin']}\t\t"
                + f"{md_items['md_start'] - self.start_time:8.8f}\t"
                + f"{md_items['wmd_start'] - self.start_time:8.8f}\t"
                + f"{md_items['wmd_end'] - self.start_time:8.8f}\t"
                + f"{md_items['md_end'] - self.start_time:8.8f}\t"
                + f"{md_start - self.start_time:8.8f}\t"
                + f"{ensnums}\n"
            )
        md_items["md_start"] = md_start

    def printing(self):
        """Check if print."""
        return self.screen > 0 and np.mod(self.cstep, self.screen) == 0

    def print_pick(self, ens_nums, pat_nums, pin):
        """Print pick."""
        if len(ens_nums) > 1 or ens_nums[0] == -1:
            move = "sh"
        else:
            move = self.mc_moves[ens_nums[0] + 1]
        ens_p = " ".join([f"00{ens_num+1}" for ens_num in ens_nums])
        pat_p = " ".join(pat_nums)
        logger.info(
            f"shooting {move} in ensembles: {ens_p} with paths:"
            f" {pat_p} and worker: {pin}"
        )

    def print_shooted(self, md_items, pn_news):
        """Print shooted."""
        moves = md_items["moves"]
        ens_nums = " ".join([f"00{i+1}" for i in md_items["ens_nums"]])
        pnum_old = " ".join([str(i) for i in md_items["pnum_old"]])
        pnum_new = " ".join([str(i) for i in pn_news])
        trial_lens = " ".join([str(i) for i in md_items["trial_len"]])
        trial_ops = " ".join(
            [f"[{i[0]:4.4f} {i[1]:4.4f}]" for i in md_items["trial_op"]]
        )
        status = md_items["status"]
        simtime = md_items["md_end"] - md_items["md_start"]
        logger.info(
            f"shooted {' '.join(moves)} in ensembles: {ens_nums}"
            f" with paths: {pnum_old} -> {pnum_new}"
        )
        logger.info(
            "with status:"
            f" {status} len: {trial_lens} op: {trial_ops} and"
            f" worker: {self.cworker} total time: {simtime:.2f}"
        )
        self.print_state()

    def print_start(self):
        """Print start."""
        logger.info("stored ensemble paths:")
        ens_num = self.live_paths()
        logger.info(
            " ".join([f"00{i}: {j}," for i, j in enumerate(ens_num)]) + "\n"
        )
        self.print_state()

    def print_state(self):
        """Print state."""
        last_prob = True
        if isinstance(self._last_prob, type(None)):
            self.prob
            last_prob = False

        logger.info("===")
        logger.info(" xx |\tv Ensemble numbers v")
        to_print = [f"{i:03.0f}" for i in range(self.n - 1)]
        for i in range(len(to_print[0])):
            to_print0 = " ".join([j[i] for j in to_print])
            if i == len(to_print[0]) - 1:
                to_print0 += "\t\tmax_op\tmin_op\tlen"
            logger.info(" xx |\t" + to_print0)

        logger.info(" -- |\t" + "".join("--" for _ in range(self.n + 14)))

        locks = self.locked_paths()
        oil = False
        for idx, live in enumerate(self.live_paths()):
            if live not in locks:
                to_print = f"p{live:02.0f} |\t"
                if (
                    self.state[idx][:-1][idx] == 0
                    or self._last_prob[idx][:-1][idx] < 0.001
                ):
                    oil = True
                for prob in self._last_prob[idx][:-1]:
                    if prob == 1:
                        marker = "x "
                    elif prob == 0:
                        marker = "- "
                    else:
                        marker = f"{int(round(prob*10,1))} "
                        # change if marker == 10
                        if len(marker) == 3:
                            marker = "9 "
                    to_print += marker
                to_print += f"|\t{self.traj_data[live]['max_op'][0]:5.3f} \t"
                to_print += f"{self.traj_data[live]['min_op'][0]:5.3f} \t"
                to_print += f"{self.traj_data[live]['length']:5.0f}"
                logger.info(to_print)
            else:
                to_print = f"p{live:02.0f} |\t"
                logger.info(
                    to_print + "".join(["- " for j in range(self.n - 1)]) + "|"
                )
        if oil:
            logger.info("olive oil")
            oil = False

        logger.info("===")
        if not last_prob:
            self._last_prob = None

    def print_end(self):
        """Print end."""
        live_trajs = self.live_paths()
        stopping = self.cstep
        logger.info("--------------------------------------------------")
        logger.info(f"live trajs: {live_trajs} after {stopping} cycles")
        logger.info("==================================================")
        logger.info("xxx | 000        001     002     003     004     |")
        logger.info("--------------------------------------------------")
        for key, item in self.traj_data.items():
            values = "\t".join(
                [
                    f"{item0:02.2f}" if item0 != 0.0 else "----"
                    for item0 in item["frac"][:-1]
                ]
            )
            logger.info(f"{key:03.0f} * {values} *")

    def treat_output(self, md_items):
        """Treat output."""
        pn_news = []
        md_items["md_end"] = time.time()
        picked = md_items["picked"]
        traj_num = self.config["current"]["traj_num"]

        for ens_num in picked.keys():
            pn_old = picked[ens_num]["pn_old"]
            out_traj = picked[ens_num]["traj"]
            self.ensembles[ens_num + 1] = picked[ens_num]["ens"]

            for idx, lock in enumerate(self.locked):
                if str(pn_old) in lock[1]:
                    self.locked.pop(idx)
            # if path is new: number and save the path:
            if out_traj.path_number is None or md_items["status"] == "ACC":
                # move to accept:
                ens_save_idx = self.traj_data[pn_old]["ens_save_idx"]
                out_traj.path_number = traj_num
                data = {
                    "path": out_traj,
                    "dir": os.path.join(
                        os.getcwd(), self.config["simulation"]["load_dir"]
                    ),
                }
                out_traj = self.pstore.output(self.cstep, data)
                self.traj_data[traj_num] = {
                    "frac": np.zeros(self.n, dtype="longdouble"),
                    "max_op": out_traj.ordermax,
                    "min_op": out_traj.ordermin,
                    "length": out_traj.length,
                    "weights": out_traj.weights,
                    "adress": out_traj.adress,
                    "ens_save_idx": ens_save_idx,
                }
                traj_num += 1
                if (
                    self.config["output"].get("delete_old", False)
                    and pn_old > self.n - 2
                ):
                    if len(self.pn_olds) > self.n - 2:
                        pn_old_del, del_dic = next(iter(self.pn_olds.items()))
                        # delete trajectory files
                        for adress in del_dic["adress"]:
                            os.remove(adress)
                        # delete txt files
                        load_dir = self.config["simulation"]["load_dir"]
                        if self.config["output"].get("delete_old_all", False):
                            for txt in ("order.txt", "traj.txt", "energy.txt"):
                                txt_adress = os.path.join(
                                    load_dir, pn_old_del, txt
                                )
                                if os.path.isfile(txt_adress):
                                    os.remove(txt_adress)
                            os.rmdir(
                                os.path.join(load_dir, pn_old_del, "accepted")
                            )
                            os.rmdir(os.path.join(load_dir, pn_old_del))
                        # pop the deleted path.
                        self.pn_olds.pop(pn_old_del)
                    # keep delete list:
                    if len(self.pn_olds) <= self.n - 2:
                        self.pn_olds[str(pn_old)] = {
                            "adress": self.traj_data[pn_old]["adress"],
                        }
            pn_news.append(out_traj.path_number)
            self.add_traj(ens_num, out_traj, valid=out_traj.weights)

        # record weights
        locked_trajs = self.locked_paths()
        if self._last_prob is None:
            self.prob
        for idx, live in enumerate(self.live_paths()):
            if live not in locked_trajs:
                self.traj_data[live]["frac"] += self._last_prob[:-1][idx, :]

        # write succ data to infretis_data.txt
        if md_items["status"] == "ACC":
            write_to_pathens(self, md_items["pnum_old"])

        self.sort_trajstate()
        self.config["current"]["traj_num"] = traj_num
        self.cworker = md_items["pin"]
        if self.printing():
            self.print_shooted(md_items, pn_news)
        # save for possible restart
        self.write_toml()

        return md_items

    def load_paths(self, paths):
        """Load paths."""
        size = self.n - 1
        # we add all the i+ paths.
        for i in range(size - 1):
            paths[i + 1].weights = calc_cv_vector(
                paths[i + 1],
                self.config["simulation"]["interfaces"],
                self.mc_moves,
                cap=self.cap,
            )
            self.add_traj(
                ens=i,
                traj=paths[i + 1],
                valid=paths[i + 1].weights,
                count=False,
            )
            pnum = paths[i + 1].path_number
            frac = self.config["current"]["frac"].get(
                str(pnum), np.zeros(size + 1)
            )
            self.traj_data[pnum] = {
                "ens_save_idx": i + 1,
                "max_op": paths[i + 1].ordermax,
                "min_op": paths[i + 1].ordermin,
                "length": paths[i + 1].length,
                "adress": paths[i + 1].adress,
                "weights": paths[i + 1].weights,
                "frac": np.array(frac, dtype="longdouble"),
            }
        # add minus path:
        paths[0].weights = (1.0,)
        pnum = paths[0].path_number
        self.add_traj(
            ens=-1, traj=paths[0], valid=paths[0].weights, count=False
        )
        frac = self.config["current"]["frac"].get(
            str(pnum), np.zeros(size + 1)
        )
        self.traj_data[pnum] = {
            "ens_save_idx": 0,
            "max_op": paths[0].ordermax,
            "min_op": paths[0].ordermin,
            "length": paths[0].length,
            "weights": paths[0].weights,
            "adress": paths[0].adress,
            "frac": np.array(frac, dtype="longdouble"),
        }

    def pattern_header(self):
        """Write pattern0 header."""
        if self.toinitiate == 0:
            restarted = self.config["current"].get("restarted_from")
            writemode = "a" if restarted else "w"
            with open(self.pattern_file, writemode) as fp:
                fp.write(
                    "# Worker\tMD_start [s]\t\twMD_start [s]\twMD_end",
                    +"[s]\tMD_end [s]\t Dask_end [s]",
                    +f"\tEnsembles\t{self.start_time}\n",
                )

    def initiate_ensembles(self):
        """Create all the ensemble dicts from the *toml config dict."""
        intfs = self.config["simulation"]["interfaces"]
        ens_intfs = []

        # set intfs for [0-] and [0+]
        ens_intfs.append([float("-inf"), intfs[0], intfs[0]])
        ens_intfs.append([intfs[0], intfs[0], intfs[-1]])

        # set interfaces and set detect for [1+], [2+], ...
        reactant, product = intfs[0], intfs[-1]
        for i in range(len(intfs) - 2):
            middle = intfs[i + 1]
            ens_intfs.append([reactant, middle, product])

        # create all path ensembles
        pensembles = {}
        for i, ens_intf in enumerate(ens_intfs):
            pensembles[i] = {
                "interfaces": tuple(ens_intf),
                "tis_set": self.config["simulation"]["tis_set"],
                "mc_move": self.config["simulation"]["shooting_moves"][i],
                "eng_name": self.config["engine"]["engine"],
                "ens_name": f"{i:03d}",
                "start_cond": "R" if i == 0 else "L",
            }
        self.ensembles = pensembles


def write_to_pathens(state, pn_archive):
    """Write data to infretis_data.txt."""
    traj_data = state.traj_data
    size = state.n

    with open(state.data_file, "a") as fp:
        for pn in pn_archive:
            string = ""
            string += f"\t{pn:3.0f}\t"
            string += f"{traj_data[pn]['length']:5.0f}" + "\t"
            string += f"{traj_data[pn]['max_op'][0]:8.5f}" + "\t"
            frac = []
            weight = []
            if len(traj_data[pn]["weights"]) == 1:
                f0 = traj_data[pn]["frac"][0]
                w0 = traj_data[pn]["weights"][0]
                frac.append("----" if f0 == 0.0 else str(f0))
                if weight == 0:
                    print("tortoise", frac, weight)
                    sys.exit("fish")
                weight.append("----" if f0 == 0.0 else str(w0))
                frac += ["----"] * (size - 2)
                weight += ["----"] * (size - 2)
            else:
                frac.append("----")
                weight.append("----")
                for w0, f0 in zip(
                    traj_data[pn]["weights"][:-1], traj_data[pn]["frac"][1:-1]
                ):
                    frac.append("----" if f0 == 0.0 else str(f0))
                    weight.append("----" if f0 == 0.0 else str(w0))
            fp.write(
                string + "\t".join(frac) + "\t" + "\t".join(weight) + "\t\n"
            )
            traj_data.pop(pn)<|MERGE_RESOLUTION|>--- conflicted
+++ resolved
@@ -583,30 +583,6 @@
             total_traj_prob[np.where(total_traj_prob < 0)] = 0
         return out_mat
 
-<<<<<<< HEAD
-=======
-    def force_quick_prob(self, arr):
-        """Quick P matrix calculation for specific W matrix."""
-        # TODO: DEBUG CODE
-        # ONLY HERE TO DEBUG THE OTHER METHODS
-        total_traj_prob = np.ones(shape=arr.shape[0], dtype="longdouble")
-        out_mat = np.zeros(shape=arr.shape, dtype="longdouble")
-
-        force_arr = arr.copy()
-        # Force everything to be identical
-        force_arr[np.where(force_arr != 0)] = 1
-        for i, column in enumerate(force_arr.T[::-1]):
-            ens = column * total_traj_prob
-            s = ens.sum()
-            if s != 0:
-                ens /= s
-            out_mat[:, -(i + 1)] = ens
-            total_traj_prob -= ens
-            # force negative values to 0
-            total_traj_prob[np.where(total_traj_prob < 0)] = 0
-        return out_mat
-
->>>>>>> e7b9e232
     def permanent_prob(self, arr):
         """P matrix calculation for specific W matrix."""
         out = np.zeros(shape=arr.shape, dtype="longdouble")
