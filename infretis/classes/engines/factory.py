--- conflicted
+++ resolved
@@ -2,13 +2,9 @@
 import logging
 
 from infretis.classes.engines.cp2k import CP2KEngine
-<<<<<<< HEAD
+from infretis.classes.engines.gromacs import GromacsEngine
 from infretis.classes.engines.turtlemd import TurtleMDEngine
-from infretis.core.core import generic_factory, create_external
-=======
-from infretis.classes.engines.gromacs import GromacsEngine
 from infretis.core.core import create_external, generic_factory
->>>>>>> f5af0aee
 
 logger = logging.getLogger(__name__)
 logger.addHandler(logging.NullHandler())
@@ -31,7 +27,7 @@
     engine_map = {
         "gromacs": {"cls": GromacsEngine},
         "cp2k": {"cls": CP2KEngine},
-        "turtlemd": {'cls': TurtleMDEngine},
+        "turtlemd": {"cls": TurtleMDEngine},
     }
 
     if settings["engine"]["class"].lower() not in engine_map:
